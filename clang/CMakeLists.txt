--- conflicted
+++ resolved
@@ -259,37 +259,6 @@
 set(CLANG_DEFAULT_OPENMP_RUNTIME "libomp" CACHE STRING
   "Default OpenMP runtime used by -fopenmp.")
 
-<<<<<<< HEAD
-# OpenMP offloading requires at least sm_35 because we use shuffle instructions
-# to generate efficient code for reductions and the atomicMax instruction on
-# 64-bit integers in the implementation of conditional lastprivate.
-#
-# iOS: this is what causes the build to crash for Arm64 on MacBookPro:
-# 
-# set(CUDA_ARCH_FLAGS "sm_35")
-# 
-# # Try to find the highest Nvidia GPU architecture the system supports
-# if (NOT DEFINED CLANG_OPENMP_NVPTX_DEFAULT_ARCH)
-#   find_package(CUDA QUIET)
-#   if (CUDA_FOUND)
-#     cuda_select_nvcc_arch_flags(CUDA_ARCH_FLAGS)
-#   endif()
-# else()
-#   set(CUDA_ARCH_FLAGS ${CLANG_OPENMP_NVPTX_DEFAULT_ARCH})
-# endif()
-# 
-# string(REGEX MATCH "sm_([0-9]+)" CUDA_ARCH_MATCH ${CUDA_ARCH_FLAGS})
-# if (NOT DEFINED CUDA_ARCH_MATCH OR "${CMAKE_MATCH_1}" LESS 35)
-#   set(CLANG_OPENMP_NVPTX_DEFAULT_ARCH "sm_35" CACHE STRING
-#     "Default architecture for OpenMP offloading to Nvidia GPUs." FORCE)
-#   message(WARNING "Resetting default architecture for OpenMP offloading to Nvidia GPUs to sm_35")
-# else()
-#   set(CLANG_OPENMP_NVPTX_DEFAULT_ARCH ${CUDA_ARCH_MATCH} CACHE STRING
-#     "Default architecture for OpenMP offloading to Nvidia GPUs.")
-# endif()
-
-=======
->>>>>>> 617a15a9
 set(CLANG_SYSTEMZ_DEFAULT_ARCH "z10" CACHE STRING "SystemZ Default Arch")
 
 set(CLANG_VENDOR ${PACKAGE_VENDOR} CACHE STRING
