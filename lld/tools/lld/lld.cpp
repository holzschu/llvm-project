--- conflicted
+++ resolved
@@ -42,20 +42,12 @@
 #include "llvm/Support/Process.h"
 #include <cstdlib>
 
-<<<<<<< HEAD
-#if !defined(_MSC_VER) && !defined(__MINGW32__)
-#include <signal.h> // for raise
-#include <unistd.h> // for _exit
-#endif
-
 #ifdef __APPLE__
 #include <TargetConditionals.h>
 #if (TARGET_OS_IPHONE || TARGET_IPHONE_SIMULATOR)
 #include "ios_error.h"
 #endif
 #endif
-=======
->>>>>>> e745507e
 using namespace lld;
 using namespace llvm;
 using namespace llvm::sys;
