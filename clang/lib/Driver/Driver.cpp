--- conflicted
+++ resolved
@@ -177,25 +177,15 @@
     : Diags(Diags), VFS(std::move(VFS)), Mode(GCCMode),
       SaveTemps(SaveTempsNone), BitcodeEmbed(EmbedNone), LTOMode(LTOK_None),
       ClangExecutable(ClangExecutable), SysRoot(DEFAULT_SYSROOT),
-<<<<<<< HEAD
-      DriverTitle(Title), CCPrintStatReportFilename(), CCPrintOptionsFilename(),
-      CCPrintHeadersFilename(), CCLogDiagnosticsFilename(),
-      CCCPrintBindings(false), CCPrintOptions(false), CCPrintHeaders(false),
-      CCLogDiagnostics(false), CCGenDiagnostics(false),
-      CCPrintProcessStats(false), TargetTriple(TargetTriple),
-      CCCGenericGCCName(""), Saver(Alloc), CheckInputsExist(true),
-      GenReproducer(false), SuppressMissingInputWarning(false) {
-#if TARGET_OS_IPHONE || TARGET_IPHONE_SIMULATOR
-       // sysroot location depends on App location, which is unknown at compile time:
-       SysRoot = ::getenv("SYSROOT");
-#endif
-=======
       DriverTitle(Title), CCCPrintBindings(false), CCPrintOptions(false),
       CCPrintHeaders(false), CCLogDiagnostics(false), CCGenDiagnostics(false),
       CCPrintProcessStats(false), TargetTriple(TargetTriple), Saver(Alloc),
       CheckInputsExist(true), GenReproducer(false),
       SuppressMissingInputWarning(false) {
->>>>>>> e745507e
+#if TARGET_OS_IPHONE || TARGET_IPHONE_SIMULATOR
+       // sysroot location depends on App location, which is unknown at compile time:
+       SysRoot = ::getenv("SYSROOT");
+#endif
   // Provide a sane fallback if no VFS is specified.
   if (!this->VFS)
     this->VFS = llvm::vfs::getRealFileSystem();
